--- conflicted
+++ resolved
@@ -104,9 +104,10 @@
 	private parseResponse(response: string): MapAnalysisResult {
 		try {
 			// Find JSON block if wrapped in markdown
-			const jsonMatch = response.match(/```json\n([\s\S]*?)\n```/) ||
-                              response.match(/```\n([\s\S]*?)\n```/) ||
-                              [null, response];
+			const jsonMatch =
+				response.match(/```json\n([\s\S]*?)\n```/) ||
+				response.match(/```\n([\s\S]*?)\n```/) ||
+				[null, response];
 
 			const jsonStr = jsonMatch[1] || response;
 			const parsed = JSON.parse(jsonStr);
@@ -122,11 +123,4 @@
 			return { regions: [] };
 		}
 	}
-}
-
-<<<<<<< HEAD
-=======
-
-
-
->>>>>>> a728d164
+}