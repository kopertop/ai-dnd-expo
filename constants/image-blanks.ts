import { ImageSourcePropType } from 'react-native';

export interface ImageBlank {
	id: string;
	name: string;
	source: ImageSourcePropType;
	filename: string;
	description?: string;
}

export const IMAGE_BLANKS: ImageBlank[] = [
	{
		id: 'dragonborn',
		name: 'Dragonborn',
		source: require('@/assets/images/characters/dragonborn/dragonborn-blank.png'),
		filename: 'dragonborn-blank.png',
		description: 'Base template for Dragonborn characters',
	},
	{
		id: 'dwarf',
		name: 'Dwarf',
		source: require('@/assets/images/characters/dwarf/dwarf-blank.png'),
		filename: 'dwarf-blank.png',
		description: 'Base template for Dwarf characters',
	},
	{
		id: 'elf',
		name: 'Elf',
		source: require('@/assets/images/characters/elf/elf-blank.png'),
		filename: 'elf-blank.png',
		description: 'Base template for Elf characters',
	},
	{
		id: 'human',
		name: 'Human',
		source: require('@/assets/images/characters/human/human-blank.png'),
		filename: 'human-blank.png',
		description: 'Base template for Human characters',
	},
	{
		id: 'tiefling',
		name: 'Tiefling',
		source: require('@/assets/images/characters/tiefling/tiefling-blank.png'),
		filename: 'tiefling-blank.png',
		description: 'Base template for Tiefling characters',
	},
];

export const REFERENCE_IMAGE = {
	id: 'goblin-reference',
	name: 'Goblin Example',
	source: require('@/assets/images/characters/goblin/goblin-archer.png'),
	filename: 'goblin-reference.png',
	description: 'Example of ideal camera angle, lighting, and transparency',
};


<<<<<<< HEAD
=======



>>>>>>> a728d164
<|MERGE_RESOLUTION|>--- conflicted
+++ resolved
@@ -52,12 +52,4 @@
 	source: require('@/assets/images/characters/goblin/goblin-archer.png'),
 	filename: 'goblin-reference.png',
 	description: 'Example of ideal camera angle, lighting, and transparency',
-};
-
-
-<<<<<<< HEAD
-=======
-
-
-
->>>>>>> a728d164
+};