--- conflicted
+++ resolved
@@ -263,12 +263,4 @@
 		publicUrl,
 		filename: fileName,
 	};
-};
-
-
-<<<<<<< HEAD
-=======
-
-
-
->>>>>>> a728d164
+};