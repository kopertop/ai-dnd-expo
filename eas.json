--- conflicted
+++ resolved
@@ -24,12 +24,8 @@
   "submit": {
     "production": {
       "ios": {
-<<<<<<< HEAD
-        "ascAppId": "T2H2YPQXA9"
-=======
         "appleTeamId": "T2H2YPQXA9",
         "ascAppId": null
->>>>>>> a9963dd5
       }
     }
   }
